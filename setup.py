--- conflicted
+++ resolved
@@ -16,21 +16,12 @@
 # limitations under the License.
 
 
-<<<<<<< HEAD
-from setuptools import setup
-
-from py2neo import __author__ as py2neo_author
-from py2neo import __license__ as py2neo_license
-from py2neo import __package__ as py2neo_package
-from py2neo import __version__ as py2neo_version
-=======
 try:
     from setuptools import setup
 except ImportError:
     from distutils.core import setup
 
 from py2neo import __author__, __email__, __license__, __package__, __version__
->>>>>>> cfea7db7
 
 
 setup(
@@ -57,15 +48,9 @@
         "py2neo",
     ],
     install_requires=[
-<<<<<<< HEAD
-        "distribute",
-    ],
-    license=py2neo_license,
-=======
         "httpstream",
     ],
     license=__license__,
->>>>>>> cfea7db7
     classifiers=[
         "Development Status :: 5 - Production/Stable",
         "Intended Audience :: Developers",
